--- conflicted
+++ resolved
@@ -4,11 +4,7 @@
 
 ## Running parser tests
 
-<<<<<<< HEAD
 The extractor uses saved HTML fixtures to verify that titles, prices, size text, sold state, images, and materials used copy are detected correctly. Execute the focused test module with:
-=======
-Saved HTML fixtures verify the extractor and indexer behaviour without launching a real browser. Execute the focused test modules with:
->>>>>>> 7217523d
 
 ```bash
 pytest artfinder_scraper/tests/test_extractor.py
