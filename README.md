--- conflicted
+++ resolved
@@ -11,7 +11,6 @@
 pytest artfinder_scraper/tests/test_indexer.py
 ```
 
-<<<<<<< HEAD
 Add `-k <pattern>` to target a specific scenario (for example, sold items or duplicate listing links) when iterating on parsing logic.
 
 ## Listing page command
@@ -32,11 +31,8 @@
 ```
 
 The URLs are deduplicated and normalized by slug so downstream crawlers can feed them directly into the detail-page workflow.
-=======
-Add `-k <pattern>` to target a specific scenario (for example, sold items) when iterating on parsing logic.
 
 ## Continuous integration
 
 All pull requests trigger the GitHub Actions workflow defined in `.github/workflows/test.yml`. The workflow installs the project's Python
-dependencies along with `pytest` before executing the full test suite to guard against regressions before merges.
->>>>>>> e125fc74
+dependencies along with `pytest` before executing the full test suite to guard against regressions before merges.